/**
 * \file Filter.cpp
 * \author Petr Velan <petr.velan@cesnet.cz>
 * \brief Class for management of result filtering
 *
 * Copyright (C) 2011 CESNET, z.s.p.o.
 *
 * Redistribution and use in source and binary forms, with or without
 * modification, are permitted provided that the following conditions
 * are met:
 * 1. Redistributions of source code must retain the above copyright
 *    notice, this list of conditions and the following disclaimer.
 * 2. Redistributions in binary form must reproduce the above copyright
 *    notice, this list of conditions and the following disclaimer in
 *    the documentation and/or other materials provided with the
 *    distribution.
 * 3. Neither the name of the Company nor the names of its contributors
 *    may be used to endorse or promote products derived from this
 *    software without specific prior written permission.
 *
 * ALTERNATIVELY, provided that this notice is retained in full, this
 * product may be distributed under the terms of the GNU General Public
 * License (GPL) version 2 or later, in which case the provisions
 * of the GPL apply INSTEAD OF those given above.
 *
 * This software is provided ``as is, and any express or implied
 * warranties, including, but not limited to, the implied warranties of
 * merchantability and fitness for a particular purpose are disclaimed.
 * In no event shall the company or contributors be liable for any
 * direct, indirect, incidental, special, exemplary, or consequential
 * damages (including, but not limited to, procurement of substitute
 * goods or services; loss of use, data, or profits; or business
 * interruption) however caused and on any theory of liability, whether
 * in contract, strict liability, or tort (including negligence or
 * otherwise) arising in any way out of the use of this software, even
 * if advised of the possibility of such damage.
 *
 */
#include <iostream>
#include <arpa/inet.h>
#include <time.h>
#include <strings.h>
#include <sys/types.h>
#include <sys/socket.h>
#include <netdb.h>
#include <stdlib.h>

#include "Filter.h"
#include "Configuration.h"
#include "Column.h"
#include "typedefs.h"
#include "scanner.h"
#include "protocols.h"
#include "Verbose.h"

namespace fbitdump
{

void Filter::error(const parser::location& loc, const std::string& msg)
{
	std::cerr << "error at " << loc << ": " << msg << std::endl;
}

void Filter::error (const std::string& msg)
{
	std::cerr << msg << std::endl;
}


const std::string Filter::getFilter() const
{
	return this->filterString;
}

bool Filter::isValid(Cursor &cur) const
{
	// TODO add this functiononality
	return true;
}

void Filter::setFilterString(std::string newFilter)
{
	this->filterString = newFilter;
}

void Filter::init(Configuration &conf) throw (std::invalid_argument)
{
	std::string input = conf.getFilter(), tw;

	/* incorporate time windows argument in filter */
	if (!conf.getTimeWindowStart().empty()) {
		tw = "(%ts >= " + conf.getTimeWindowStart();
		if (!conf.getTimeWindowEnd().empty()) {
			tw += "AND %te <= " + conf.getTimeWindowEnd();
		}
		tw += ") AND ";
		input = tw + input;
	}

	/* We need access to configuration in parseColumn() function */
	this->actualConf = &conf;

	if (conf.getFilter().compare("1=1") == 0) {
		this->setFilterString("1 = 1");
	} else {
		/* Initialise lexer structure (buffers, etc) */
		yylex_init(&this->scaninfo);

		YY_BUFFER_STATE bp = yy_scan_string(input.c_str(), this->scaninfo);
		yy_switch_to_buffer(bp, this->scaninfo);

		/* create the parser, Filter is its param (it will provide scaninfo to the lexer) */
		parser::Parser parser(*this);

		/* run run parser */
		if (parser.parse() != 0) {
			throw std::invalid_argument(std::string("Error while parsing filter!"));
		}

		yy_flush_buffer(bp, this->scaninfo);
		yy_delete_buffer(bp, this->scaninfo);

		/* clear the context */
		yylex_destroy(this->scaninfo);
	}

<<<<<<< HEAD
	MSG_FILTER(this->filterString.c_str());
=======
	std::cerr << "FILTER: " << this->filterString << std::endl;
>>>>>>> ff7f766d

}

time_t Filter::parseTimestamp(std::string str) const throw (std::invalid_argument)
{
	struct tm ctime;

	if (strptime(str.c_str(), "%Y/%m/%d.%H:%M:%S", &ctime) == NULL) {
		throw std::invalid_argument(std::string("Cannot parse timestamp '") + str + "'");
	}

	return mktime(&ctime);
}

void Filter::parseTimestamp(parserStruct *ps, std::string timestamp) const throw (std::invalid_argument)
{
	if (ps == NULL) {
		throw std::invalid_argument(std::string("Cannot parse timestamp '") + timestamp + "'");
	}
	std::ostringstream ss;

	/* Get time in seconds */
	time_t ntime = parseTimestamp(timestamp);

	/* Sec -> ms -> string */
	ss << ntime * 1000;

	/* Set right values of parser structure */
	ps->type = PT_TIMESTAMP;
	ps->nParts = 1;
	ps->parts.push_back(ss.str());
}

/* private */
std::string Filter::parseIPv4(std::string addr) const
{
	uint32_t address;
	std::stringstream ss;

	/* Convert from address format into numeric fotmat */
	inet_pton(AF_INET, addr.c_str(), &address);

	/* Swap byte order and convert address from int to string */
	ss << ntohl(address);

	return ss.str();
}

void Filter::parseIPv4(parserStruct *ps, std::string addr) const throw (std::invalid_argument)
{
	if (ps == NULL) {
		throw std::invalid_argument(std::string("Cannot parse IPv4 address, NULL parser structure"));
	}

	/* Set right values of parser structure */
	ps->type = PT_IPv4;
	ps->nParts = 1;
	ps->parts.push_back(parseIPv4(addr));
}

void Filter::parseIPv4Sub(parserStruct *ps, std::string addr) const throw (std::invalid_argument)
{
	if (ps == NULL) {
		throw std::invalid_argument(std::string("Cannot parse IPv4 address (with subnet), NULL parser structure"));
	}

	uint8_t subnetPos;
	uint16_t subnet;
	uint32_t min, max, addrInt;
	std::stringstream ss;
	struct in_addr subnetIP;

	/* Get subnet number */
	subnetPos = addr.find('/') + 1;
	subnet = std::atoi(addr.substr(subnetPos, addr.length() - 1).c_str());

	/* Get mask IP */
	subnetIP.s_addr = ~0;
	subnetIP.s_addr <<= 32 - subnet;

	/* Parse IP address without subnet */
	addrInt = atoi(this->parseIPv4(addr.substr(0, subnetPos - 1)).c_str());

	/* Calculate minimal and maximal host address */
	min = addrInt & subnetIP.s_addr;
	max = min | (~subnetIP.s_addr);

	ss << min;
	ps->parts.push_back(ss.str());

	ss.str(std::string());
	ss.clear();

	ss << max;
	ps->parts.push_back(ss.str());

	/* Fill in parser structure */
	ps->nParts = 2;
	ps->type = PT_IPv4_SUB;
}

/* private */
void Filter::parseIPv6(std::string addr, std::string& part1, std::string& part2) const
{
	uint64_t address[2];
	std::stringstream ss;

	/* Convert from address format into numeric format (we need 128b) */
	inet_pton(AF_INET6, addr.c_str(), address);

	/* Save first part of address into parser structure string vector */
	ss << be64toh(address[0]);
	part1 = ss.str();

	/* Clear stringstream */
	ss.str(std::string());
	ss.clear();

	/* Save second part */
	ss << be64toh(address[1]);
	part2 = ss.str();
}

void Filter::parseIPv6(parserStruct *ps, std::string addr) const throw (std::invalid_argument)
{
	if (ps == NULL) {
		throw std::invalid_argument(std::string("Cannot parse IPv6 address, NULL parser structure"));
	}

	std::string part1, part2;

	/* Parse IPv6 address */
	parseIPv6(addr, part1, part2);

	ps->parts.push_back(part1);
	ps->parts.push_back(part2);

	/* Set right values of parser structure */
	ps->type = PT_IPv6;
	ps->nParts = 2;
}

void Filter::parseIPv6Sub(parserStruct *ps, std::string addr) const throw (std::invalid_argument)
{
	if (ps == NULL) {
		throw std::invalid_argument(std::string("Cannot parse IPv6 address (with subnet), NULL parser structure"));
	}

	uint8_t subnetPos, i;
	uint16_t subnet;
	uint64_t min[2], max[2], subnetIP[2];
	std::string part1, part2;
	std::stringstream ss;

	/* Get subnet number */
	subnetPos = addr.find('/') + 1;
	subnet = std::atoi(addr.substr(subnetPos, addr.length() - 1).c_str());

	/* Set subnet address */
	subnetIP[0] = ~0;
	subnetIP[1] = ~0;

	if (subnet > 64) {
		subnetIP[1] <<= 64 - (subnet - 64);
	} else {
		subnetIP[1] = 0;
		subnetIP[0] = 64 - subnet;
	}

	/* Parse IP address to calculate minimal and maximal host address */
	this->parseIPv6(addr.substr(0, subnetPos - 1), part1, part2);

	/* Calculate minimal and maximal host address for both parts */
	for (i = 0; i < 2; i++) {
		min[i] = atol(part1.c_str()) & subnetIP[i];
		max[i] = min[i] | (~subnetIP[i]);

		ss.str(std::string());
		ss.clear();

		ss << min[i];
		ps->parts.push_back(ss.str());

		ss.str(std::string());
		ss.clear();

		ss << max[i];
		ps->parts.push_back(ss.str());
	}

	/* Fill in parser structure */
	ps->nParts = 4;
	ps->type = PT_IPv6_SUB;
}

void Filter::parseNumber(parserStruct *ps, std::string number) const throw (std::invalid_argument)
{
	if (ps == NULL) {
		throw std::invalid_argument(std::string("Cannot parse number, NULL parser structure"));
	}

	/* If there is some suffix (kKmMgG) convert it into number */
	switch (number[number.length() - 1]) {
	case 'k':
	case 'K':
		number = number.substr(0, number.length() - 1) + "000";
		break;
	case 'm':
	case 'M':
		number = number.substr(0, number.length() - 1) + "000000";
		break;
	case 'g':
	case 'G':
		number = number.substr(0, number.length() - 1) + "000000000";
		break;
	case 't':
	case 'T':
		number = number.substr(0, number.length() - 1) + "000000000000";
		break;
	default:
		break;
	}

	/* Set right values of parser structure */
	ps->type = PT_NUMBER;
	ps->nParts = 1;
	ps->parts.push_back(number);
}

void Filter::parseHex(parserStruct *ps, std::string number) const throw (std::invalid_argument)
{
	if (ps == NULL) {
		throw std::invalid_argument(std::string("Cannot parse hexa number, NULL parser structure"));
	}

	std::stringstream ss;
	ss << strtol(number.c_str(), NULL, 16);

	/* Set right values of parser structure */
	ps->type = PT_NUMBER;
	ps->nParts = 1;
	ps->parts.push_back(ss.str());
}

bool Filter::parseColumnGroup(parserStruct *ps, std::string alias, bool aggeregate) const
{
	if (ps == NULL) {
		return false;
	}

	/* search xml for a group alias */
	pugi::xpath_node column = this->actualConf->getXMLConfiguration().select_single_node(("/configuration/groups/group[alias='"+alias+"']").c_str());

	/* check what we found */
	if (column == NULL) {
		std::cerr << "Column group '" << alias << "' not defined";
		return false;
	}

	/* Check if "members" node exists */
	pugi::xml_node members = column.node().child("members");
	if (members == NULL) {
		std::cerr << "Wrong XML file, no \"members\" child in group " << alias << "!\n";
		return false;
	}

	/* Get members aliases and parse them */
	for (pugi::xml_node_iterator it = members.begin(); it != members.end(); it++) {
		this->parseColumn(ps, it->child_value());
	}

	/* Set type of structure */
	ps->type = PT_GROUP;
	return true;
}

void Filter::parseColumn(parserStruct *ps, std::string alias) const throw (std::invalid_argument)
{
	if (ps == NULL) {
		throw std::invalid_argument(std::string("Cannot parse column, NULL parser structure"));
	}

	/* Get right column (find entered alias in xml file) */
	Column *col = NULL;
	try {
		col = new Column(this->actualConf->getXMLConfiguration(), alias, false);
	} catch (std::exception &e){
		/* If column not found, check column groups */
		if (this->parseColumnGroup(ps, alias, false) == false) {
			/* No column, no column group, error */
			std::string err = std::string("Filter column '") + alias + "' not found!";
			throw std::invalid_argument(err);
		}
		return;
	}

	/* Save all its parts into string vector of parser structure */
	stringSet cols = col->getColumns();
	if (!col->isOperation()) {
		/* Iterate through all aliases */
		for (stringSet::iterator it = cols.begin(); it != cols.end(); it++) {
			ps->parts.push_back(*it);
			ps->nParts++;
		}
		ps->type = PT_COLUMN;
	} else {
		ps->parts.push_back(col->getElement());
		ps->nParts = 1;
		ps->type = PT_COMPUTED;
	}

	ps->colType = col->getSemantics();

	delete col;

	/* Set type of structure */

}

void Filter::parseRawcolumn(parserStruct *ps, std::string colname) const throw (std::invalid_argument)
{
	if (ps == NULL) {
		throw std::invalid_argument(std::string("Cannot parse raw column, NULL parser structure"));
	}

	ps->nParts = 1;
	ps->type = PT_RAWCOLUMN;
	ps->parts.push_back(colname);
}

void Filter::parseBitColVal(parserStruct *ps, parserStruct *left, std::string op, parserStruct *right) const throw (std::invalid_argument)
{
	if ((ps == NULL) || (left == NULL) || (right == NULL)) {
		throw std::invalid_argument(std::string("Cannot parse column with bit operator, NULL parser structure"));
	}
	/* Parse expression "column BITOPERATOR value" */

	ps->nParts = 0;
	/* Iterate through all parts */
	for (uint16_t i = 0, j = 0; (i < left->nParts) || (j < right->nParts); i++, j++) {
		/* If one string vector is at the end but second not, duplicate its last value */
		if (i == left->nParts) {
			i--;
		}
		if (j == right->nParts) {
			j--;
		}

		/* Create new expression and save it into parser structure */
		ps->nParts++;
		ps->parts.push_back(
				std::string("( " + left->parts[i] + " " + op + " " + right->parts[j] + " ) "));
	}

	/* Set type of structure */
	ps->type = PT_BITCOLVAL;
}

std::string Filter::parseExp(parserStruct *left, std::string cmp, parserStruct *right) const throw (std::invalid_argument)
{
	if ((left == NULL) || (right == NULL)) {
		throw std::invalid_argument(std::string("Cannot parse expression, NULL parser structure"));
	}

	if (right->type == PT_STRING) {
		/* If it is string, we need to parse it
		 * Type may transform from string to number (if coltype is PT_PROTO) - we can't change cmp to LIKE here */
		this->parseStringType(right, left->colType, cmp);
	} else if (cmp.empty()) {
		cmp = "=";
	}

	switch (right->type) {
	case PT_IPv4_SUB:
	case PT_IPv6_SUB:
		/* If it is IPv4/6 address with subnet, we need to parse it (get minimal and maximal host address) */
		return this->parseExpSub(left, right);
	case PT_HOSTNAME6:
		/* If it was IPv6 hostname, we need to combine "and" and "or" operators - parse it somewhere else */
		return this->parseExpHost6(left, cmp, right);
	case PT_STRING:
		/* Value is really string, we can change cmp to "LIKE" now */
		cmp = " LIKE ";
		break;
	default:
		break;
	}

	/* Parser expression "column CMP value" */
	if ((left->nParts == 1) && (right->nParts == 1)) {
		return left->parts[0] + " " + cmp + " " + right->parts[0];
	}

	std::string exp, op;

	/* Set operator */
	if ((left->type == PT_GROUP) || (right->type == PT_HOSTNAME)) {
		op = " or ";
	} else {
		op = " and ";
	}

	exp += "(";

	/* Create expression */
	for (uint16_t i = 0, j = 0; (i < left->nParts) || (j < right->nParts); i++, j++) {
		/* If one string vector is at the end but second not, duplicate its last value */
		if (i == left->nParts) {
			i--;
		}
		if (j == right->nParts) {
			j--;
		}

		/* Add part into expression */

		exp += "(" + left->parts[i] + " " + cmp + " " + right->parts[j] + ")" + op;
	}

	/* Remove last operator and close bracket */
	exp = exp.substr(0, exp.length() - op.length()) + ")";

	/* Return created expression */
	return exp;
}

std::string Filter::parseExp(parserStruct *left, parserStruct *right) const
{
	return this->parseExp(left, "", right);
}

std::string Filter::parseExpSub(parserStruct *left, parserStruct *right) const throw (std::invalid_argument)
{
	if (left == NULL || right == NULL) {
		throw std::invalid_argument(std::string("Cannot parse expression with subnet, NULL parser structure"));
	}

	int i, rightPos = 0;
	std::string exp, op;

	/* Openning bracket */
	exp = "(";

	/* Create expression */
	for (i = 0; i < left->nParts; i++) {
		exp += "(" + left->parts[i] + " > " + right->parts[rightPos++] + ") and ";
		exp += "(" + left->parts[i] + " < " + right->parts[rightPos++] + ") and ";
	}

	/* Remove last "and" and insert closing bracket */
	exp = exp.substr(0, exp.length() - 5) + ") ";

	return exp;
}

std::string Filter::parseExpHost6(parserStruct *left, std::string cmp, parserStruct *right) const throw (std::invalid_argument)
{
	if (left == NULL || right == NULL) {
		throw std::invalid_argument(std::string("Cannot parse hostname (IPv6) expression, NULL parser structure"));
	}

	int i = 0, leftPos = 0;
	std::string exp;

	/* Openning bracket */
	exp = "(";

	/* Create expression */
	while (i < right->nParts) {
		exp += "(";
		exp += left->parts[leftPos++] + " " + cmp + " " + right->parts[i++] + " and ";
		exp += left->parts[leftPos++] + " " + cmp + " " + right->parts[i++] + ") or ";

		/* If all column parts were used, jump to start and use them again */
		if (leftPos == left->nParts) {
			leftPos = 0;
		}
	}

	/* Remove last "or", insert closing bracket */
	exp = exp.substr(0, exp.length() - 4) + ") ";

	return exp;
}

void Filter::parseString(parserStruct *ps, std::string text) const throw (std::invalid_argument)
{
	if (ps == NULL) {
		throw std::invalid_argument(std::string("Cannot parse string, NULL parser structure"));
	}

	ps->nParts = 1;
	ps->type = PT_STRING;
	ps->parts.push_back(text);
}

void Filter::parseStringType(parserStruct *ps, std::string type, std::string &cmp) const throw (std::invalid_argument)
{
	if (ps == NULL) {
		throw std::invalid_argument(std::string("Cannot parse string by type, NULL parser structure"));
	}

	std::string num;

	if (type == "protocol") {
		/* It should be protocol name - we need to convert it into number */
		num = getProtoNum(ps->parts[0]);

		if (!num.empty()) {
			ps->parts[0] = num;
			ps->type = PT_NUMBER;
		}
	} else if (type == "tcpflags") {
		/* TCP flags in string form (AR etc.) - convert it into number */
		num = this->parseFlags(ps->parts[0]);

		ps->parts[0] = num;
		ps->type = PT_NUMBER;

	} else if (type == "ipv4") {
		/* Parse hostname for IPv4 */
		this->parseHostname(ps, AF_INET);
		ps->type = PT_HOSTNAME;
		cmp = "=";

	} else if (type == "ipv6") {
		/* Parse hostname for IPv6 */
		this->parseHostname(ps, AF_INET6);
		ps->type = PT_HOSTNAME6;
		cmp = "=";

	} else {
		/* For all other columns with string value it stays as it is */
		if (cmp.empty()) {
			ps->parts[0] = "'%" + ps->parts[0] + "%'";
		} else if (cmp == ">") {
			ps->parts[0] = "'%" + ps->parts[0] + "'";
		} else if (cmp == "<") {
			ps->parts[0] = "'" + ps->parts[0] + "%'";
		}
		cmp = "LIKE";
		ps->type = PT_STRING;
	}
}

/* temporary solution */
std::string Filter::getProtoNum(std::string name) const
{
	int i;
	std::stringstream ss;

	for (i = 0; i < 138; i++) {
		if (strcasecmp(name.c_str(), protocols[i]) == 0) {
			ss << i;
			return ss.str();
		}
	}
	return "";
}

std::string Filter::parseFlags(std::string strFlags) const
{
	uint16_t i, intFlags;
	std::stringstream ss;

	/* Convert flags from string into numeric form
	 * 000001 FIN.
	 * 000010 SYN
	 * 000100 RESET
	 * 001000 PUSH
	 * 010000 ACK
     * 100000 URGENT
	 */
	intFlags = 0;
	for (i = 0; i < strFlags.length(); i++) {
		switch (strFlags[i]) {
		case 'f':
		case 'F':
			intFlags |= 1;
			break;
		case 's':
		case 'S':
			intFlags |= 2;
			break;
		case 'r':
		case 'R':
			intFlags |= 4;
			break;
		case 'p':
		case 'P':
			intFlags |= 8;
			break;
		case 'a':
		case 'A':
			intFlags |= 16;
			break;
		case 'u':
		case 'U':
			intFlags |= 32;
			break;
		}
	}

	ss << intFlags;
	return ss.str();

}

void Filter::parseHostname(parserStruct *ps, uint8_t af_type) const throw (std::invalid_argument)
{
	if (ps == NULL) {
		throw std::invalid_argument(std::string("Cannot parse hostname, NULL parser structure"));
	}

	int ret;
	struct addrinfo *result, *tmp;
	struct addrinfo hints;
	std::string address, part1, part2, last1, last2;
	void *addr;

	memset(&hints, 0, sizeof(hints));

	/* Set input structure values */
	hints.ai_family = af_type;
	hints.ai_protocol = 0;

	/* Get all addresses according to hostname */
	ret = getaddrinfo(ps->parts[0].c_str(), "domain", &hints, &result);

	if (ret != 0) {
		throw std::invalid_argument(std::string("Unable to resolve address " + ps->parts[0]));
	}

	/* Erase parts */
	ps->parts.pop_back();
	ps->nParts = 0;

	/* Iterate through all addresses and save them into parser structure */
	for (tmp = result; tmp != NULL; tmp = tmp->ai_next) {
		if (af_type == AF_INET) {
			/* IPv4 */
			/* Get numeric address */
			struct sockaddr_in *ipv4 = (struct sockaddr_in *) tmp->ai_addr;
			addr = &(ipv4->sin_addr);

			/* Int to string */
			std::stringstream ss;
			ss << ntohl(*((uint32_t *) addr));
			address = ss.str();

			/* Each address is contained twice (don't know why) - check if previous addr is the same */
			if (address != last1) {
				/* Save address */
				ps->parts.push_back(address);
				ps->nParts++;
			}

			last1 = address;
		} else {
			/* IPv6 */
			/* Get numeric address */
			struct sockaddr_in6 *ipv6 = (struct sockaddr_in6 *) tmp->ai_addr;
			addr = &(ipv6->sin6_addr);

			/* Int to str both parts of address */
			std::stringstream ss;
			ss << be64toh(*(( uint64_t *) addr));
			part1 = ss.str();

			ss.str(std::string());
			ss.clear();

			ss << be64toh(*(((uint64_t *) addr) + 1));
			part2 = ss.str();

			if ((part1 != last1) || (part2 != last2)) {
				/* Save address */
				ps->parts.push_back(part1);
				ps->parts.push_back(part2);
				ps->nParts += 2;
			}

			last1 = part1;
			last2 = part2;
		}
		tmp = tmp->ai_next;
	}
	freeaddrinfo(result);
}

void Filter::parseListAdd(std::vector<parserStruct *> *list, parserStruct *value) const throw (std::invalid_argument)
{
	if (list == NULL || value == NULL) {
		throw std::invalid_argument(std::string("Cannot add to list, NULL parser structure"));
	}

	/* Add new parser structure into list */
	list->push_back(value);
}

std::string Filter::parseExpList(std::vector<parserStruct *> *list) const throw (std::invalid_argument)
{
	if (list == NULL) {
		throw std::invalid_argument(std::string("Cannot parse expression with list, NULL parser structure"));
	}

	/* Go through all structures in vector and parse them with column on first position */
	std::string exp = "(";

	while (list->size() > 1) {
		exp += "(" + this->parseExp(list->front(), list->back()) + ") or ";

		/* We don't need this structure anymore - free memory and remove it from list */
		delete list->back();
		list->pop_back();
	}

	/* Remove last " or " and close bracket */
	exp = exp.substr(0, exp.length() - 4) + ") ";

	return exp;
}

Filter::Filter(Configuration &conf) throw (std::invalid_argument)
{
	init(conf);
}

Filter::Filter()
{
	this->filterString = "1 = 1";
}

} /* end of namespace fbitdump */<|MERGE_RESOLUTION|>--- conflicted
+++ resolved
@@ -124,11 +124,7 @@
 		yylex_destroy(this->scaninfo);
 	}
 
-<<<<<<< HEAD
 	MSG_FILTER(this->filterString.c_str());
-=======
-	std::cerr << "FILTER: " << this->filterString << std::endl;
->>>>>>> ff7f766d
 
 }
 
